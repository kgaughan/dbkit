--- conflicted
+++ resolved
@@ -19,9 +19,5 @@
 *.db
 .DS_Store
 /tests/results.xml
-<<<<<<< HEAD
 /site/
-=======
-
-*.sqlite
->>>>>>> 987fc1ed
+*.sqlite